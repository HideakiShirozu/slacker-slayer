--- conflicted
+++ resolved
@@ -1,14 +1,10 @@
 mod weather;
 
 use anyhow::Context as _;
-<<<<<<< HEAD
-use serenity::all::{ActivityData, GuildId, Interaction, Mention, OnlineStatus};
-=======
 use serenity::all::{
     ActivityData, CommandOptionType, CreateEmbed, CreateEmbedAuthor, GuildId, Interaction, Mention,
     OnlineStatus,
 };
->>>>>>> 7c45c884
 use serenity::async_trait;
 use serenity::builder::{
     CreateCommand, CreateCommandOption, CreateInteractionResponse, CreateInteractionResponseMessage,
@@ -71,12 +67,8 @@
             CreateCommand::new("progress")
                 .description("Report the progress")
                 .add_option(
-                    CreateCommandOption::new(
-                        serenity::all::CommandOptionType::String,
-                        "progress",
-                        "Progress to report",
-                    )
-                    .required(true),
+                    CreateCommandOption::new(CommandOptionType::User, "user", "User to remove")
+                        .required(true),
                 ),
         ];
 
@@ -143,8 +135,6 @@
                     let value = argument.unwrap().value;
                     format!("Import {}", value.as_str().unwrap())
                 }),
-<<<<<<< HEAD
-=======
                 "add" => CreateInteractionResponseMessage::new().content({
                     let argument = command
                         .data
@@ -156,7 +146,6 @@
                     let value = argument.unwrap().value.as_user_id().unwrap();
                     format!("Add: {}", Mention::from(value))
                 }),
->>>>>>> 7c45c884
                 "remove" => CreateInteractionResponseMessage::new()
                     .content({
                         let argument = command
@@ -170,7 +159,6 @@
                         format!("Remove: {:?}", value)
                     })
                     .ephemeral(true),
-<<<<<<< HEAD
                 "progress" => CreateInteractionResponseMessage::new()
                     .content({
                         let argument = command
@@ -184,8 +172,6 @@
                         format!("You reported the progress: {}", value.as_str().unwrap())
                     })
                     .ephemeral(true),
-=======
->>>>>>> 7c45c884
                 command => unreachable!("Unknown command: {}", command),
             };
 
